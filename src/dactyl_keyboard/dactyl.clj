(ns dactyl-keyboard.dactyl
  (:refer-clojure :exclude [use import])
  (:require [clojure.core.matrix :refer [array matrix mmul]]
            [scad-clj.scad :refer :all]
            [scad-clj.model :refer :all]
            [unicode-math.core :refer :all]))

(defn deg2rad [degrees]
  (* (/ degrees 180) pi))

;;;;;;;;;;;;;;;;;;;;;;
;; Shape parameters ;;
;;;;;;;;;;;;;;;;;;;;;;

(def nrows 5)
(def ncols 6)

(def α (/ π 12))                        ; curvature of the columns
(def β (/ π 36))                        ; curvature of the rows
(def centerrow (- nrows 3))             ; controls front-back tilt
(def centercol 2)                       ; controls left-right tilt / tenting (higher number is more tenting)
(def tenting-angle (/ π 12))            ; or, change this for more precise tenting control
(def column-style
  (if (> nrows 5) :orthographic :standard))  ; options include :standard, :orthographic, and :fixed
; (def column-style :fixed)
(def pinky-15u true)

(defn column-offset [column] (cond
                               (= column 2) [0 2.82 -4.5]
                               (>= column 4) [0 -12 5.64]            ; original [0 -5.8 5.64]
                               :else [0 0 0]))

(def thumb-offsets [6 -3 7])

(def keyboard-z-offset 9)               ; controls overall height; original=9 with centercol=3; use 16 for centercol=2

(def extra-width 2.5)                   ; extra space between the base of keys; original= 2
(def extra-height 1.0)                  ; original= 0.5

(def wall-z-offset -5)                 ; original=-15 length of the first downward-sloping part of the wall (negative)
(def wall-xy-offset 5)                  ; offset in the x and/or y direction for the first downward-sloping part of the wall (negative)
(def wall-thickness 2)                  ; wall thickness parameter; originally 5

;; Settings for column-style == :fixed
;; The defaults roughly match Maltron settings
;;   http://patentimages.storage.googleapis.com/EP0219944A2/imgf0002.png
;; Fixed-z overrides the z portion of the column ofsets above.
;; NOTE: THIS DOESN'T WORK QUITE LIKE I'D HOPED.
(def fixed-angles [(deg2rad 10) (deg2rad 10) 0 0 0 (deg2rad -15) (deg2rad -15)])
(def fixed-x [-41.5 -22.5 0 20.3 41.4 65.5 89.6])  ; relative to the middle finger
(def fixed-z [12.1    8.3 0  5   10.7 14.5 17.5])
(def fixed-tenting (deg2rad 0))

; If you use Cherry MX or Gateron switches, this can be turned on.
; If you use other switches such as Kailh, you should set this as false
(def create-side-nubs? true)

;;;;;;;;;;;;;;;;;;;;;;;
;; General variables ;;
;;;;;;;;;;;;;;;;;;;;;;;

(def lastrow (dec nrows))
(def cornerrow (dec lastrow))
(def lastcol (dec ncols))

;;;;;;;;;;;;;;;;;
;; Switch Hole ;;
;;;;;;;;;;;;;;;;;

<<<<<<< HEAD
(def keyswitch-height 14.2) ;; Was 14.1, then 14.25
(def keyswitch-width 14.2)
=======
(def keyswitch-height 14.1) ;; Was 14.1, then 14.25
(def keyswitch-width 14.1)
>>>>>>> 58a95b8a

(def sa-profile-key-height 12.7)

(def plate-thickness 2)
(def side-nub-thickness 4)
(def retention-tab-thickness 1.5)
(def retention-tab-hole-thickness (- plate-thickness retention-tab-thickness))
(def mount-width (+ keyswitch-width 3))
(def mount-height (+ keyswitch-height 3))

(def single-plate
  (let [top-wall (->> (cube (+ keyswitch-width 3) 1.5 plate-thickness)
                      (translate [0
                                  (+ (/ 1.5 2) (/ keyswitch-height 2))
                                  (/ plate-thickness 2)]))
        left-wall (->> (cube 1.5 (+ keyswitch-height 3) plate-thickness)
                       (translate [(+ (/ 1.5 2) (/ keyswitch-width 2))
                                   0
                                   (/ plate-thickness 2)]))
        side-nub (->> (binding [*fn* 30] (cylinder 1 2.75))
                      (rotate (/ π 2) [1 0 0])
                      (translate [(+ (/ keyswitch-width 2)) 0 1])
                      (hull (->> (cube 1.5 2.75 side-nub-thickness)
                                 (translate [(+ (/ 1.5 2) (/ keyswitch-width 2))
                                             0
                                             (/ side-nub-thickness 2)])))
                      (translate [0 0 (- plate-thickness side-nub-thickness)]))
        plate-half (union top-wall left-wall (if create-side-nubs? (with-fn 100 side-nub)))
        top-nub (->> (cube 5 5 retention-tab-hole-thickness)
                     (translate [(+ (/ keyswitch-width 2)) 0 (/ retention-tab-hole-thickness 2)]))
        top-nub-pair (union top-nub
                            (->> top-nub
                                 (mirror [1 0 0])
                                 (mirror [0 1 0])))]
    (difference
     (union plate-half
            (->> plate-half
                 (mirror [1 0 0])
                 (mirror [0 1 0])))
     (->>
      top-nub-pair
      (rotate (/ π 2) [0 0 1])))))

;;;;;;;;;;;;;;;;
;; SA Keycaps ;;
;;;;;;;;;;;;;;;;

(def sa-length 18.25)
(def sa-double-length 37.5)
(def sa-cap {1 (let [bl2 (/ 18.5 2)
                     m (/ 17 2)
                     key-cap (hull (->> (polygon [[bl2 bl2] [bl2 (- bl2)] [(- bl2) (- bl2)] [(- bl2) bl2]])
                                        (extrude-linear {:height 0.1 :twist 0 :convexity 0})
                                        (translate [0 0 0.05]))
                                   (->> (polygon [[m m] [m (- m)] [(- m) (- m)] [(- m) m]])
                                        (extrude-linear {:height 0.1 :twist 0 :convexity 0})
                                        (translate [0 0 6]))
                                   (->> (polygon [[6 6] [6 -6] [-6 -6] [-6 6]])
                                        (extrude-linear {:height 0.1 :twist 0 :convexity 0})
                                        (translate [0 0 12])))]
                 (->> key-cap
                      (translate [0 0 (+ 5 plate-thickness)])
                      (color [220/255 163/255 163/255 1])))
             2 (let [bl2 sa-length
                     bw2 (/ 18.25 2)
                     key-cap (hull (->> (polygon [[bw2 bl2] [bw2 (- bl2)] [(- bw2) (- bl2)] [(- bw2) bl2]])
                                        (extrude-linear {:height 0.1 :twist 0 :convexity 0})
                                        (translate [0 0 0.05]))
                                   (->> (polygon [[6 16] [6 -16] [-6 -16] [-6 16]])
                                        (extrude-linear {:height 0.1 :twist 0 :convexity 0})
                                        (translate [0 0 12])))]
                 (->> key-cap
                      (translate [0 0 (+ 5 plate-thickness)])
                      (color [127/255 159/255 127/255 1])))
             1.5 (let [bl2 (/ 18.25 2)
                       bw2 (/ 27.94 2)
                       key-cap (hull (->> (polygon [[bw2 bl2] [bw2 (- bl2)] [(- bw2) (- bl2)] [(- bw2) bl2]])
                                          (extrude-linear {:height 0.1 :twist 0 :convexity 0})
                                          (translate [0 0 0.05]))
                                     (->> (polygon [[11 6] [-11 6] [-11 -6] [11 -6]])
                                          (extrude-linear {:height 0.1 :twist 0 :convexity 0})
                                          (translate [0 0 12])))]
                   (->> key-cap
                        (translate [0 0 (+ 5 plate-thickness)])
                        (color [240/255 223/255 175/255 1])))})

;;;;;;;;;;;;;;;;;;;;;;;;;
;; Placement Functions ;;
;;;;;;;;;;;;;;;;;;;;;;;;;

(def columns (range 0 ncols))
(def rows (range 0 nrows))

(def cap-top-height (+ plate-thickness sa-profile-key-height))
(def row-radius (+ (/ (/ (+ mount-height extra-height) 2)
                      (Math/sin (/ α 2)))
                   cap-top-height))
(def column-radius (+ (/ (/ (+ mount-width extra-width) 2)
                         (Math/sin (/ β 2)))
                      cap-top-height))
(def column-x-delta (+ -1 (- (* column-radius (Math/sin β)))))

(defn offset-for-column [col]
  (if (and (true? pinky-15u) (= col lastcol)) 5.5 0))
(defn apply-key-geometry [translate-fn rotate-x-fn rotate-y-fn column row shape]
  (let [column-angle (* β (- centercol column))
        placed-shape (->> shape
                          (translate-fn [(offset-for-column column) 0 (- row-radius)])
                          (rotate-x-fn  (* α (- centerrow row)))
                          (translate-fn [0 0 row-radius])
                          (translate-fn [0 0 (- column-radius)])
                          (rotate-y-fn  column-angle)
                          (translate-fn [0 0 column-radius])
                          (translate-fn (column-offset column)))
        column-z-delta (* column-radius (- 1 (Math/cos column-angle)))
        placed-shape-ortho (->> shape
                                (translate-fn [0 0 (- row-radius)])
                                (rotate-x-fn  (* α (- centerrow row)))
                                (translate-fn [0 0 row-radius])
                                (rotate-y-fn  column-angle)
                                (translate-fn [(- (* (- column centercol) column-x-delta)) 0 column-z-delta])
                                (translate-fn (column-offset column)))
        placed-shape-fixed (->> shape
                                (rotate-y-fn  (nth fixed-angles column))
                                (translate-fn [(nth fixed-x column) 0 (nth fixed-z column)])
                                (translate-fn [0 0 (- (+ row-radius (nth fixed-z column)))])
                                (rotate-x-fn  (* α (- centerrow row)))
                                (translate-fn [0 0 (+ row-radius (nth fixed-z column))])
                                (rotate-y-fn  fixed-tenting)
                                (translate-fn [0 (second (column-offset column)) 0]))]
    (->> (case column-style
           :orthographic placed-shape-ortho
           :fixed        placed-shape-fixed
           placed-shape)
         (rotate-y-fn  tenting-angle)
         (translate-fn [0 0 keyboard-z-offset]))))

(defn key-place [column row shape]
  (apply-key-geometry translate
                      (fn [angle obj] (rotate angle [1 0 0] obj))
                      (fn [angle obj] (rotate angle [0 1 0] obj))
                      column row shape))

(defn rotate-around-x [angle position]
  (mmul
   [[1 0 0]
    [0 (Math/cos angle) (- (Math/sin angle))]
    [0 (Math/sin angle)    (Math/cos angle)]]
   position))

(defn rotate-around-y [angle position]
  (mmul
   [[(Math/cos angle)     0 (Math/sin angle)]
    [0                    1 0]
    [(- (Math/sin angle)) 0 (Math/cos angle)]]
   position))

(defn key-position [column row position]
  (apply-key-geometry (partial map +) rotate-around-x rotate-around-y column row position))

(def key-holes
  (apply union
         (for [column columns
               row rows
               :when (or (.contains [2 3] column)
                         (not= row lastrow))]
           (->> single-plate
                (key-place column row)))))

(def caps
  (apply union
         (for [column columns
               row rows
               :when (or (.contains [2 3] column)
                         (not= row lastrow))]
           (->> (sa-cap (if (and (true? pinky-15u) (= column lastcol)) 1.5 1))
                (key-place column row)))))

;;;;;;;;;;;;;;;;;;;;
;; Web Connectors ;;
;;;;;;;;;;;;;;;;;;;;

(def web-thickness 2)
(def post-size 0.1)
(def web-post (->> (cube post-size post-size web-thickness)
                   (translate [0 0 (+ (/ web-thickness -2)
                                      plate-thickness)])))

(def post-adj (/ post-size 2))
(def web-post-tr (translate [(- (/ mount-width 2) post-adj) (- (/ mount-height 2) post-adj) 0] web-post))
(def web-post-tl (translate [(+ (/ mount-width -2) post-adj) (- (/ mount-height 2) post-adj) 0] web-post))
(def web-post-bl (translate [(+ (/ mount-width -2) post-adj) (+ (/ mount-height -2) post-adj) 0] web-post))
(def web-post-br (translate [(- (/ mount-width 2) post-adj) (+ (/ mount-height -2) post-adj) 0] web-post))

; wide posts for 1.5u keys in the main cluster

(if (true? pinky-15u)
  (do (def wide-post-tr (translate [(- (/ mount-width 1.2) post-adj)  (- (/ mount-height  2) post-adj) 0] web-post))
      (def wide-post-tl (translate [(+ (/ mount-width -1.2) post-adj) (- (/ mount-height  2) post-adj) 0] web-post))
      (def wide-post-bl (translate [(+ (/ mount-width -1.2) post-adj) (+ (/ mount-height -2) post-adj) 0] web-post))
      (def wide-post-br (translate [(- (/ mount-width 1.2) post-adj)  (+ (/ mount-height -2) post-adj) 0] web-post)))
  (do (def wide-post-tr web-post-tr)
      (def wide-post-tl web-post-tl)
      (def wide-post-bl web-post-bl)
      (def wide-post-br web-post-br)))

(defn triangle-hulls [& shapes]
  (apply union
         (map (partial apply hull)
              (partition 3 1 shapes))))

(def connectors
  (apply union
         (concat
          ;; Row connections
          (for [column (range 0 (dec ncols))
                row (range 0 lastrow)]
            (triangle-hulls
             (key-place (inc column) row web-post-tl)
             (key-place column row web-post-tr)
             (key-place (inc column) row web-post-bl)
             (key-place column row web-post-br)))

          ;; Column connections
          (for [column columns
                row (range 0 cornerrow)]
            (triangle-hulls
             (key-place column row web-post-bl)
             (key-place column row web-post-br)
             (key-place column (inc row) web-post-tl)
             (key-place column (inc row) web-post-tr)))

          ;; Diagonal connections
          (for [column (range 0 (dec ncols))
                row (range 0 cornerrow)]
            (triangle-hulls
             (key-place column row web-post-br)
             (key-place column (inc row) web-post-tr)
             (key-place (inc column) row web-post-bl)
             (key-place (inc column) (inc row) web-post-tl))))))

;;;;;;;;;;;;
;; Thumbs ;;
;;;;;;;;;;;;

(def thumborigin
  (map + (key-position 1 cornerrow [(/ mount-width 2) (- (/ mount-height 2)) 0])
       thumb-offsets))

(defn thumb-tr-place [shape]
  (->> shape
       (rotate (deg2rad  14) [1 0 0])
       (rotate (deg2rad -15) [0 1 0])
       (rotate (deg2rad  10) [0 0 1]) ; original 10
       (translate thumborigin)
       (translate [-15 -10 5]))) ; original 1.5u  (translate [-12 -16 3])
(defn thumb-tl-place [shape]
  (->> shape
       (rotate (deg2rad  10) [1 0 0])
       (rotate (deg2rad -23) [0 1 0])
       (rotate (deg2rad  25) [0 0 1]) ; original 10
       (translate thumborigin)
       (translate [-35 -16 -2]))) ; original 1.5u (translate [-32 -15 -2])))


(defn thumb-mr-place [shape]
  (->> shape
       (rotate (deg2rad  10) [1 0 0])
       (rotate (deg2rad -23) [0 1 0])
       (rotate (deg2rad  25) [0 0 1])
       (translate thumborigin)
       (translate [-23 -34 -6])))
(defn thumb-br-place [shape]
  (->> shape
       (rotate (deg2rad   6) [1 0 0])
       (rotate (deg2rad -34) [0 1 0])
       (rotate (deg2rad  35) [0 0 1])
       (translate thumborigin)
       (translate [-39 -43 -16])))
(defn thumb-bl-place [shape]
  (->> shape
       (rotate (deg2rad   6) [1 0 0])
       (rotate (deg2rad -32) [0 1 0])
       (rotate (deg2rad  35) [0 0 1])
       (translate thumborigin)
       (translate [-51 -25 -11.5]))) ;        (translate [-51 -25 -12])))


(defn thumb-1x-layout [shape]
  (union
   (thumb-mr-place shape)
   (thumb-br-place shape)
   (thumb-tl-place shape)
   (thumb-bl-place shape)))

(defn thumb-15x-layout [shape]
  (union
   (thumb-tr-place shape)))

(def larger-plate
  (let [plate-height (- (/ (- sa-double-length mount-height) 3) 0.5)
        top-plate (->> (cube mount-width plate-height web-thickness)
                       (translate [0 (/ (+ plate-height mount-height) 2)
                                   (- plate-thickness (/ web-thickness 2))]))]
    (union top-plate (mirror [0 1 0] top-plate))))

(def thumbcaps
  (union
   (thumb-15x-layout (rotate (/ π 2) [0 0 1] (sa-cap 1)))))

(def thumb
  (union
<<<<<<< HEAD
   (thumb-1x-layout single-plate)
   (thumb-15x-layout single-plate)
  ; (thumb-15x-layout larger-plate)
))
=======
   (thumb-15x-layout single-plate)))
>>>>>>> 58a95b8a

(def thumb-post-tr (translate [(- (/ mount-width 2) post-adj)  (- (/ mount-height  2) post-adj) 0] web-post))
(def thumb-post-tl (translate [(+ (/ mount-width -2) post-adj) (- (/ mount-height  2) post-adj) 0] web-post))
(def thumb-post-bl (translate [(+ (/ mount-width -2) post-adj) (+ (/ mount-height -2) post-adj) 0] web-post))
(def thumb-post-br (translate [(- (/ mount-width 2) post-adj)  (+ (/ mount-height -2) post-adj) 0] web-post))

(def thumb-connectors
  (union
   (triangle-hulls    ; top two
    (thumb-tl-place web-post-tr)
    (thumb-tl-place web-post-br)
    (thumb-tr-place thumb-post-tl)
    (thumb-tr-place thumb-post-bl))
<<<<<<< HEAD
   (triangle-hulls    ; bottom two
    (thumb-br-place web-post-tr)
    (thumb-br-place web-post-br)
    (thumb-mr-place web-post-tl)
    (thumb-mr-place web-post-bl))
   (triangle-hulls
    (thumb-mr-place web-post-tr)
    (thumb-mr-place web-post-br)
    (thumb-tr-place thumb-post-br))
   (triangle-hulls    ; between top row and bottom row
    (thumb-br-place web-post-tl)
    (thumb-bl-place web-post-bl)
    (thumb-br-place web-post-tr)
    (thumb-bl-place web-post-br)
    (thumb-mr-place web-post-tl)
    (thumb-tl-place web-post-bl)
    (thumb-mr-place web-post-tr)
    (thumb-tl-place web-post-br)
    (thumb-tr-place web-post-bl)
    (thumb-mr-place web-post-tr)
    (thumb-tr-place web-post-br))
   (triangle-hulls    ; top two to the middle two, starting on the left
    (thumb-tl-place web-post-tl)
    (thumb-bl-place web-post-tr)
    (thumb-tl-place web-post-bl)
    (thumb-bl-place web-post-br)
    (thumb-mr-place web-post-tr)
    (thumb-tl-place web-post-bl)
    (thumb-tl-place web-post-br)
    (thumb-mr-place web-post-tr))
=======

>>>>>>> 58a95b8a
   (triangle-hulls    ; top two to the main keyboard, starting on the left
    (thumb-tl-place web-post-tl)
    (key-place 0 cornerrow web-post-bl)
    (thumb-tl-place web-post-tr)
    (key-place 0 cornerrow web-post-br)
    (thumb-tr-place thumb-post-tl)
    (key-place 1 cornerrow web-post-bl)
    (thumb-tr-place thumb-post-tr)
    (key-place 1 cornerrow web-post-br)
    (key-place 2 lastrow web-post-tl)
    (key-place 2 lastrow web-post-bl)
    (thumb-tr-place thumb-post-tr)
    (key-place 2 lastrow web-post-bl)
    (thumb-tr-place thumb-post-br)
    (key-place 2 lastrow web-post-br)
    (key-place 3 lastrow web-post-bl)
    (key-place 2 lastrow web-post-tr)
    (key-place 3 lastrow web-post-tl)
    (key-place 3 cornerrow web-post-bl)
    (key-place 3 lastrow web-post-tr)
    (key-place 3 cornerrow web-post-br)
    (key-place 4 cornerrow web-post-bl))
   (triangle-hulls
    (key-place 1 cornerrow web-post-br)
    (key-place 2 lastrow web-post-tl)
    (key-place 2 cornerrow web-post-bl)
    (key-place 2 lastrow web-post-tr)
    (key-place 2 cornerrow web-post-br)
    (key-place 3 cornerrow web-post-bl))
   (triangle-hulls
    (key-place 3 lastrow web-post-tr)
    (key-place 3 lastrow web-post-br)
    (key-place 3 lastrow web-post-tr)
    (key-place 4 cornerrow web-post-bl))))

;;;;;;;;;;
;; Case ;;
;;;;;;;;;;

(defn bottom [height p]
  (->> (project p)
       (extrude-linear {:height height :twist 0 :convexity 0})
       (translate [0 0 (- (/ height 2) 10)])))

(defn bottom-hull [& p]
  (hull p (bottom 0.001 p)))

(def left-wall-x-offset 5) ; original 10
(def left-wall-z-offset  3) ; original 3

(defn left-key-position [row direction]
  (map - (key-position 0 row [(* mount-width -0.5) (* direction mount-height 0.5) 0]) [left-wall-x-offset 0 left-wall-z-offset]))

(defn left-key-place [row direction shape]
  (translate (left-key-position row direction) shape))

(defn wall-locate1 [dx dy] [(* dx wall-thickness) (* dy wall-thickness) -1])
(defn wall-locate2 [dx dy] [(* dx wall-xy-offset) (* dy wall-xy-offset) wall-z-offset])
(defn wall-locate3 [dx dy] [(* dx (+ wall-xy-offset wall-thickness)) (* dy (+ wall-xy-offset wall-thickness)) wall-z-offset])

(defn wall-brace [place1 dx1 dy1 post1 place2 dx2 dy2 post2]
  (union
   (hull
    (place1 post1)
    (place1 (translate (wall-locate1 dx1 dy1) post1))
    (place1 (translate (wall-locate2 dx1 dy1) post1))
    (place1 (translate (wall-locate3 dx1 dy1) post1))
    (place2 post2)
    (place2 (translate (wall-locate1 dx2 dy2) post2))
    (place2 (translate (wall-locate2 dx2 dy2) post2))
    (place2 (translate (wall-locate3 dx2 dy2) post2)))
   (bottom-hull
    (place1 (translate (wall-locate2 dx1 dy1) post1))
    (place1 (translate (wall-locate3 dx1 dy1) post1))
    (place2 (translate (wall-locate2 dx2 dy2) post2))
    (place2 (translate (wall-locate3 dx2 dy2) post2)))))

(defn key-wall-brace [x1 y1 dx1 dy1 post1 x2 y2 dx2 dy2 post2]
  (wall-brace (partial key-place x1 y1) dx1 dy1 post1
              (partial key-place x2 y2) dx2 dy2 post2))

(def right-wall
  (let [tr (if (true? pinky-15u) wide-post-tr web-post-tr)
        br (if (true? pinky-15u) wide-post-br web-post-br)]
    (union (key-wall-brace lastcol 0 0 1 tr lastcol 0 1 0 tr)
           (for [y (range 0 lastrow)] (key-wall-brace lastcol y 1 0 tr lastcol y 1 0 br))
           (for [y (range 1 lastrow)] (key-wall-brace lastcol (dec y) 1 0 br lastcol y 1 0 tr))
           (key-wall-brace lastcol cornerrow 0 -1 br lastcol cornerrow 1 0 br))))

(def case-walls
  (union
   right-wall
   ; back wall
   (for [x (range 0 ncols)] (key-wall-brace x 0 0 1 web-post-tl x       0 0 1 web-post-tr))
   (for [x (range 1 ncols)] (key-wall-brace x 0 0 1 web-post-tl (dec x) 0 0 1 web-post-tr))

   ; left wall
   (for [y (range 0 lastrow)] (union (wall-brace (partial left-key-place y 1)       -1 0 web-post (partial left-key-place y -1) -1 0 web-post)
                                     (hull (key-place 0 y web-post-tl)
                                           (key-place 0 y web-post-bl)
                                           (left-key-place y  1 web-post)
                                           (left-key-place y -1 web-post))))
   (for [y (range 1 lastrow)] (union (wall-brace (partial left-key-place (dec y) -1) -1 0 web-post (partial left-key-place y  1) -1 0 web-post)
                                     (hull (key-place 0 y       web-post-tl)
                                           (key-place 0 (dec y) web-post-bl)
                                           (left-key-place y        1 web-post)
                                           (left-key-place (dec y) -1 web-post))))
   (wall-brace (partial key-place 0 0) 0 1 web-post-tl (partial left-key-place 0 1) 0 1 web-post)
   (wall-brace (partial left-key-place 0 1) 0 1 web-post (partial left-key-place 0 1) -1 0 web-post)
   ; front wall
   (key-wall-brace 3 lastrow   0 -1 web-post-bl 3 lastrow 0.5 -1 web-post-br)
   (key-wall-brace 3 lastrow 0.5 -1 web-post-br 4 cornerrow 0.5 -1 web-post-bl)
   (for [x (range 4 ncols)] (key-wall-brace x cornerrow 0 -1 web-post-bl x       cornerrow 0 -1 web-post-br)) ; TODO fix extra wall
   (for [x (range 5 ncols)] (key-wall-brace x cornerrow 0 -1 web-post-bl (dec x) cornerrow 0 -1 web-post-br))
   ; thumb walls
   (wall-brace thumb-tr-place  0 -1 web-post-bl thumb-tr-place  0 -1 thumb-post-br)
   (wall-brace thumb-tr-place  0 -1 web-post-bl thumb-tl-place  0 -1 thumb-post-br)
   (wall-brace thumb-tl-place  0 -1 web-post-br thumb-tl-place  0 -1 thumb-post-bl)

   ;(wall-brace thumb-bl-place  0  1 web-post-tr thumb-bl-place  0  1 web-post-tl)
   ;(wall-brace thumb-br-place -1  0 web-post-tl thumb-br-place -1  0 web-post-bl)
   ;(wall-brace thumb-bl-place -1  0 web-post-tl thumb-bl-place -1  0 web-post-bl)
   ; thumb corners
   (wall-brace thumb-tl-place -1  0 web-post-bl thumb-tl-place  0 -1 web-post-bl)
   (wall-brace thumb-tl-place -1  0 web-post-tl thumb-tl-place  0  1 web-post-tl)
   ; thumb tweeners
   ;(wall-brace thumb-mr-place  0 -1 web-post-bl thumb-br-place  0 -1 web-post-br)
   (wall-brace thumb-tl-place -1  0 web-post-tl thumb-tl-place -1  0 web-post-bl)
   (wall-brace thumb-tr-place  0 -1 thumb-post-br (partial key-place 3 lastrow)  0 -1 web-post-bl)
   ; clunky bit on the top left thumb connection  (normal connectors don't work well)
   (bottom-hull
    (left-key-place cornerrow -1 (translate (wall-locate2 -1 0) web-post))
    (left-key-place cornerrow -1 (translate (wall-locate3 -1 0) web-post))
    (thumb-tl-place (translate (wall-locate2 0 1) web-post-tl))
    (thumb-tl-place (translate (wall-locate3 0 1) web-post-tl)))
   (hull
    (left-key-place cornerrow -1 (translate (wall-locate2 -1 0) web-post))
    (left-key-place cornerrow -1 (translate (wall-locate3 -1 0) web-post))
<<<<<<< HEAD
    (thumb-bl-place (translate (wall-locate2 -0.3 1) web-post-tr))
    (thumb-bl-place (translate (wall-locate3 -0.3 1) web-post-tr))
    (thumb-tl-place web-post-tl))
=======
    (thumb-tl-place (translate (wall-locate2 0 1) web-post-tl))
    (thumb-tl-place (translate (wall-locate3 0 1) web-post-tl))
    (thumb-tl-place thumb-post-tl))
>>>>>>> 58a95b8a
   (hull
    (left-key-place cornerrow -1 web-post)
    (left-key-place cornerrow -1 (translate (wall-locate1 -1 0) web-post))
    (left-key-place cornerrow -1 (translate (wall-locate2 -1 0) web-post))
    (left-key-place cornerrow -1 (translate (wall-locate3 -1 0) web-post))
    (thumb-tl-place web-post-tl))
   (hull
    (left-key-place cornerrow -1 web-post)
    (left-key-place cornerrow -1 (translate (wall-locate1 -1 0) web-post))
    (key-place 0 cornerrow web-post-bl)
    (key-place 0 cornerrow (translate (wall-locate1 -1 0) web-post-bl))
<<<<<<< HEAD
    (thumb-tl-place web-post-tl))
   (hull
    (thumb-bl-place web-post-tr)
    (thumb-bl-place (translate (wall-locate1 -0.3 1) web-post-tr))
    (thumb-bl-place (translate (wall-locate2 -0.3 1) web-post-tr))
    (thumb-bl-place (translate (wall-locate3 -0.3 1) web-post-tr))
    (thumb-tl-place web-post-tl))))
=======
    (thumb-tl-place thumb-post-tl))))
>>>>>>> 58a95b8a

(def usb-holder-ref (key-position 0 0 (map - (wall-locate2  0  -1) [0 (/ mount-height 2) 0])))

(def usb-holder-position (map + [17 19.3 0] [(first usb-holder-ref) (second usb-holder-ref) 2]))
(def usb-holder-cube   (cube 15 12 2))
(def usb-holder-space  (translate (map + usb-holder-position [0 (* -1 wall-thickness) 1]) usb-holder-cube))
(def usb-holder-holder (translate usb-holder-position (cube 19 12 4)))

(def usb-jack (translate (map + usb-holder-position [0 10 3]) (cube 8.1 20 3.1)))

(def pro-micro-position (map + (key-position 0 1 (wall-locate3 -1 0)) [-6 2 -15]))
(def pro-micro-space-size [4 10 12]) ; z has no wall;
(def pro-micro-wall-thickness 2)
(def pro-micro-holder-size [(+ pro-micro-wall-thickness (first pro-micro-space-size)) (+ pro-micro-wall-thickness (second pro-micro-space-size)) (last pro-micro-space-size)])
(def pro-micro-space
  (->> (cube (first pro-micro-space-size) (second pro-micro-space-size) (last pro-micro-space-size))
       (translate [(- (first pro-micro-position) (/ pro-micro-wall-thickness 2)) (- (second pro-micro-position) (/ pro-micro-wall-thickness 2)) (last pro-micro-position)])))
(def pro-micro-holder
  (difference
   (->> (cube (first pro-micro-holder-size) (second pro-micro-holder-size) (last pro-micro-holder-size))
        (translate [(first pro-micro-position) (second pro-micro-position) (last pro-micro-position)]))
   pro-micro-space))

(def trrs-holder-size [6.2 10 2]) ; trrs jack PJ-320A
(def trrs-holder-hole-size [6.2 10 6]) ; trrs jack PJ-320A
(def trrs-holder-position  (map + usb-holder-position [-13.6 0 0]))
(def trrs-holder-thickness 2)
(def trrs-holder-thickness-2x (* 2 trrs-holder-thickness))
(def trrs-holder
  (union
   (->> (cube (+ (first trrs-holder-size) trrs-holder-thickness-2x) (+ trrs-holder-thickness (second trrs-holder-size)) (+ (last trrs-holder-size) trrs-holder-thickness))
        (translate [(first trrs-holder-position) (second trrs-holder-position) (/ (+ (last trrs-holder-size) trrs-holder-thickness) 2)]))))
(def trrs-holder-hole
  (union

  ; circle trrs hole
   (->>
    (->> (binding [*fn* 30] (cylinder 2.55 20))) ; 5mm trrs jack
    (rotate (deg2rad  90) [1 0 0])
    (translate [(first trrs-holder-position) (+ (second trrs-holder-position) (/ (+ (second trrs-holder-size) trrs-holder-thickness) 2)) (+ 3 (/ (+ (last trrs-holder-size) trrs-holder-thickness) 2))])) ;1.5 padding

  ; rectangular trrs holder
   (->> (apply cube trrs-holder-hole-size) (translate [(first trrs-holder-position) (+ (/ trrs-holder-thickness -2) (second trrs-holder-position)) (+ (/ (last trrs-holder-hole-size) 2) trrs-holder-thickness)]))))

(defn screw-insert-shape [bottom-radius top-radius height]
  (union
   (->> (binding [*fn* 30]
          (cylinder [bottom-radius top-radius] height)))
   (translate [0 0 (/ height 2)] (->> (binding [*fn* 30] (sphere top-radius))))))

(defn screw-insert [column row bottom-radius top-radius height offset]
  (let [shift-right   (= column lastcol)
        shift-left    (= column 0)
        shift-up      (and (not (or shift-right shift-left)) (= row 0))
        shift-down    (and (not (or shift-right shift-left)) (>= row lastrow))
        position      (if shift-up     (key-position column row (map + (wall-locate2  0  1) [0 (/ mount-height 2) 0]))
                          (if shift-down  (key-position column row (map - (wall-locate2  0 -1) [0 (/ mount-height 2) 0]))
                              (if shift-left (map + (left-key-position row 0) (wall-locate3 -1 0))
                                  (key-position column row (map + (wall-locate2  1  0) [(/ mount-width 2) 0 0])))))]
    (->> (screw-insert-shape bottom-radius top-radius height)
         (translate (map + offset [(first position) (second position) (/ height 2)])))))

(defn screw-insert-all-shapes [bottom-radius top-radius height]
<<<<<<< HEAD
  (union (screw-insert 0 0         bottom-radius top-radius height [11 10 0])
         (screw-insert 0 lastrow   bottom-radius top-radius height [0 0 0])
        ;  (screw-insert lastcol lastrow  bottom-radius top-radius height [-5 13 0])
        ;  (screw-insert lastcol 0         bottom-radius top-radius height [-3 6 0])
         (screw-insert lastcol lastrow  bottom-radius top-radius height [0 12 0])
         (screw-insert lastcol 0         bottom-radius top-radius height [0 7 0])
         (screw-insert 1 lastrow         bottom-radius top-radius height [0 -16 0])))
=======
  (union (screw-insert 0 0         bottom-radius top-radius height [9 10 0])
         (screw-insert 0 lastrow   bottom-radius top-radius height [0 8 0])
         (screw-insert 3 lastrow  bottom-radius top-radius height [9 4 0])
         (screw-insert 3 0         bottom-radius top-radius height [6 -3 0])))
>>>>>>> 58a95b8a

; Hole Depth Y: 4.4
(def screw-insert-height 4)

; Hole Diameter C: 4.1-4.4
(def screw-insert-bottom-radius (/ 4.4 2))
(def screw-insert-top-radius (/ 4.4 2))
(def screw-insert-holes  (screw-insert-all-shapes screw-insert-bottom-radius screw-insert-top-radius screw-insert-height))

; Wall Thickness W:\t1.65
(def screw-insert-outers (screw-insert-all-shapes (+ screw-insert-bottom-radius 1.65) (+ screw-insert-top-radius 1.65) (+ screw-insert-height 1.5)))
(def screw-insert-screw-holes  (screw-insert-all-shapes 1.7 1.7 350))

(def pinky-connectors
  (apply union
         (concat
          ;; Row connections
          (for [row (range 0 lastrow)]
            (triangle-hulls
             (key-place lastcol row web-post-tr)
             (key-place lastcol row wide-post-tr)
             (key-place lastcol row web-post-br)
             (key-place lastcol row wide-post-br)))

          ;; Column connections
          (for [row (range 0 cornerrow)]
            (triangle-hulls
             (key-place lastcol row web-post-br)
             (key-place lastcol row wide-post-br)
             (key-place lastcol (inc row) web-post-tr)
             (key-place lastcol (inc row) wide-post-tr)))
          ;;
)))

(def pinky-walls
  (union
   (key-wall-brace lastcol cornerrow 0 -1 web-post-br lastcol cornerrow 0 -1 wide-post-br)
   (key-wall-brace lastcol 0 0 1 web-post-tr lastcol 0 0 1 wide-post-tr)))

(def model-right (difference
                  (union
                   key-holes
                   pinky-connectors
                   pinky-walls
                   connectors
                   thumb
                   thumb-connectors
                   (difference (union case-walls
                                      screw-insert-outers
                                      pro-micro-holder
                                      usb-holder-holder
                                      trrs-holder)
                               usb-holder-space
                               usb-jack
                               trrs-holder-hole
                               screw-insert-holes))
                  (translate [0 0 -20] (cube 350 350 40))))

(spit "things/right.scad"
      (write-scad model-right))

(spit "things/left.scad"
      (write-scad (mirror [-1 0 0] model-right)))

(spit "things/right-test.scad"
      (write-scad
       (difference
        (union
         key-holes
<<<<<<< HEAD
         pinky-connectors
         pinky-walls
=======
>>>>>>> 58a95b8a
         connectors
         thumb
         thumb-connectors
         case-walls
         thumbcaps
         caps)

        (translate [0 0 -20] (cube 350 350 40)))))

(spit "things/right-plate.scad"
      (write-scad
       (cut
        (translate [0 0 -0.1]
                   (difference (union case-walls
                                      pinky-walls
                                      screw-insert-outers)
                               (translate [0 0 -10] screw-insert-screw-holes))))))

(spit "things/test.scad"
      (write-scad
       (difference trrs-holder trrs-holder-hole)))

(defn -main [dum] 1)  ; dummy to make it easier to batch<|MERGE_RESOLUTION|>--- conflicted
+++ resolved
@@ -67,13 +67,8 @@
 ;; Switch Hole ;;
 ;;;;;;;;;;;;;;;;;
 
-<<<<<<< HEAD
 (def keyswitch-height 14.2) ;; Was 14.1, then 14.25
 (def keyswitch-width 14.2)
-=======
-(def keyswitch-height 14.1) ;; Was 14.1, then 14.25
-(def keyswitch-width 14.1)
->>>>>>> 58a95b8a
 
 (def sa-profile-key-height 12.7)
 
@@ -382,18 +377,15 @@
 
 (def thumbcaps
   (union
+   (thumb-1x-layout (sa-cap 1))
    (thumb-15x-layout (rotate (/ π 2) [0 0 1] (sa-cap 1)))))
 
 (def thumb
   (union
-<<<<<<< HEAD
    (thumb-1x-layout single-plate)
    (thumb-15x-layout single-plate)
   ; (thumb-15x-layout larger-plate)
 ))
-=======
-   (thumb-15x-layout single-plate)))
->>>>>>> 58a95b8a
 
 (def thumb-post-tr (translate [(- (/ mount-width 2) post-adj)  (- (/ mount-height  2) post-adj) 0] web-post))
 (def thumb-post-tl (translate [(+ (/ mount-width -2) post-adj) (- (/ mount-height  2) post-adj) 0] web-post))
@@ -407,7 +399,6 @@
     (thumb-tl-place web-post-br)
     (thumb-tr-place thumb-post-tl)
     (thumb-tr-place thumb-post-bl))
-<<<<<<< HEAD
    (triangle-hulls    ; bottom two
     (thumb-br-place web-post-tr)
     (thumb-br-place web-post-br)
@@ -438,9 +429,6 @@
     (thumb-tl-place web-post-bl)
     (thumb-tl-place web-post-br)
     (thumb-mr-place web-post-tr))
-=======
-
->>>>>>> 58a95b8a
    (triangle-hulls    ; top two to the main keyboard, starting on the left
     (thumb-tl-place web-post-tl)
     (key-place 0 cornerrow web-post-bl)
@@ -556,38 +544,31 @@
    (for [x (range 4 ncols)] (key-wall-brace x cornerrow 0 -1 web-post-bl x       cornerrow 0 -1 web-post-br)) ; TODO fix extra wall
    (for [x (range 5 ncols)] (key-wall-brace x cornerrow 0 -1 web-post-bl (dec x) cornerrow 0 -1 web-post-br))
    ; thumb walls
-   (wall-brace thumb-tr-place  0 -1 web-post-bl thumb-tr-place  0 -1 thumb-post-br)
-   (wall-brace thumb-tr-place  0 -1 web-post-bl thumb-tl-place  0 -1 thumb-post-br)
-   (wall-brace thumb-tl-place  0 -1 web-post-br thumb-tl-place  0 -1 thumb-post-bl)
-
-   ;(wall-brace thumb-bl-place  0  1 web-post-tr thumb-bl-place  0  1 web-post-tl)
-   ;(wall-brace thumb-br-place -1  0 web-post-tl thumb-br-place -1  0 web-post-bl)
-   ;(wall-brace thumb-bl-place -1  0 web-post-tl thumb-bl-place -1  0 web-post-bl)
+   (wall-brace thumb-mr-place  0 -1 web-post-br thumb-tr-place  0 -1 thumb-post-br)
+   (wall-brace thumb-mr-place  0 -1 web-post-br thumb-mr-place  0 -1 web-post-bl)
+   (wall-brace thumb-br-place  0 -1 web-post-br thumb-br-place  0 -1 web-post-bl)
+   (wall-brace thumb-bl-place  0  1 web-post-tr thumb-bl-place  0  1 web-post-tl)
+   (wall-brace thumb-br-place -1  0 web-post-tl thumb-br-place -1  0 web-post-bl)
+   (wall-brace thumb-bl-place -1  0 web-post-tl thumb-bl-place -1  0 web-post-bl)
    ; thumb corners
-   (wall-brace thumb-tl-place -1  0 web-post-bl thumb-tl-place  0 -1 web-post-bl)
-   (wall-brace thumb-tl-place -1  0 web-post-tl thumb-tl-place  0  1 web-post-tl)
+   (wall-brace thumb-br-place -1  0 web-post-bl thumb-br-place  0 -1 web-post-bl)
+   (wall-brace thumb-bl-place -1  0 web-post-tl thumb-bl-place  0  1 web-post-tl)
    ; thumb tweeners
-   ;(wall-brace thumb-mr-place  0 -1 web-post-bl thumb-br-place  0 -1 web-post-br)
-   (wall-brace thumb-tl-place -1  0 web-post-tl thumb-tl-place -1  0 web-post-bl)
+   (wall-brace thumb-mr-place  0 -1 web-post-bl thumb-br-place  0 -1 web-post-br)
+   (wall-brace thumb-bl-place -1  0 web-post-bl thumb-br-place -1  0 web-post-tl)
    (wall-brace thumb-tr-place  0 -1 thumb-post-br (partial key-place 3 lastrow)  0 -1 web-post-bl)
    ; clunky bit on the top left thumb connection  (normal connectors don't work well)
    (bottom-hull
     (left-key-place cornerrow -1 (translate (wall-locate2 -1 0) web-post))
     (left-key-place cornerrow -1 (translate (wall-locate3 -1 0) web-post))
-    (thumb-tl-place (translate (wall-locate2 0 1) web-post-tl))
-    (thumb-tl-place (translate (wall-locate3 0 1) web-post-tl)))
+    (thumb-bl-place (translate (wall-locate2 -0.3 1) web-post-tr))
+    (thumb-bl-place (translate (wall-locate3 -0.3 1) web-post-tr)))
    (hull
     (left-key-place cornerrow -1 (translate (wall-locate2 -1 0) web-post))
     (left-key-place cornerrow -1 (translate (wall-locate3 -1 0) web-post))
-<<<<<<< HEAD
     (thumb-bl-place (translate (wall-locate2 -0.3 1) web-post-tr))
     (thumb-bl-place (translate (wall-locate3 -0.3 1) web-post-tr))
     (thumb-tl-place web-post-tl))
-=======
-    (thumb-tl-place (translate (wall-locate2 0 1) web-post-tl))
-    (thumb-tl-place (translate (wall-locate3 0 1) web-post-tl))
-    (thumb-tl-place thumb-post-tl))
->>>>>>> 58a95b8a
    (hull
     (left-key-place cornerrow -1 web-post)
     (left-key-place cornerrow -1 (translate (wall-locate1 -1 0) web-post))
@@ -598,8 +579,6 @@
     (left-key-place cornerrow -1 web-post)
     (left-key-place cornerrow -1 (translate (wall-locate1 -1 0) web-post))
     (key-place 0 cornerrow web-post-bl)
-    (key-place 0 cornerrow (translate (wall-locate1 -1 0) web-post-bl))
-<<<<<<< HEAD
     (thumb-tl-place web-post-tl))
    (hull
     (thumb-bl-place web-post-tr)
@@ -607,9 +586,6 @@
     (thumb-bl-place (translate (wall-locate2 -0.3 1) web-post-tr))
     (thumb-bl-place (translate (wall-locate3 -0.3 1) web-post-tr))
     (thumb-tl-place web-post-tl))))
-=======
-    (thumb-tl-place thumb-post-tl))))
->>>>>>> 58a95b8a
 
 (def usb-holder-ref (key-position 0 0 (map - (wall-locate2  0  -1) [0 (/ mount-height 2) 0])))
 
@@ -673,7 +649,6 @@
          (translate (map + offset [(first position) (second position) (/ height 2)])))))
 
 (defn screw-insert-all-shapes [bottom-radius top-radius height]
-<<<<<<< HEAD
   (union (screw-insert 0 0         bottom-radius top-radius height [11 10 0])
          (screw-insert 0 lastrow   bottom-radius top-radius height [0 0 0])
         ;  (screw-insert lastcol lastrow  bottom-radius top-radius height [-5 13 0])
@@ -681,12 +656,6 @@
          (screw-insert lastcol lastrow  bottom-radius top-radius height [0 12 0])
          (screw-insert lastcol 0         bottom-radius top-radius height [0 7 0])
          (screw-insert 1 lastrow         bottom-radius top-radius height [0 -16 0])))
-=======
-  (union (screw-insert 0 0         bottom-radius top-radius height [9 10 0])
-         (screw-insert 0 lastrow   bottom-radius top-radius height [0 8 0])
-         (screw-insert 3 lastrow  bottom-radius top-radius height [9 4 0])
-         (screw-insert 3 0         bottom-radius top-radius height [6 -3 0])))
->>>>>>> 58a95b8a
 
 ; Hole Depth Y: 4.4
 (def screw-insert-height 4)
@@ -756,11 +725,8 @@
        (difference
         (union
          key-holes
-<<<<<<< HEAD
          pinky-connectors
          pinky-walls
-=======
->>>>>>> 58a95b8a
          connectors
          thumb
          thumb-connectors
